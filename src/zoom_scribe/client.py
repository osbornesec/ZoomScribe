--- conflicted
+++ resolved
@@ -85,34 +85,35 @@
 
 
 def _double_urlencode(value: str) -> str:
-<<<<<<< HEAD
-    """Double URL-encode a string."""
-    return quote(quote(value, safe=""), safe="")
+    """
+    Percent-encode ``value`` twice so it is safe for Zoom path parameters.
+
+    Parameters:
+        value (str): Raw UUID or token fragment that may require double encoding.
+
+    Returns:
+        str: The input value after two rounds of percent-encoding.
+    """
+    once = quote(value, safe="")
+    return quote(once, safe="")
 
 
 def _encode_uuid(uuid: str) -> str:
     """
-    URL-encode a meeting UUID.
-
-    The Zoom API requires double encoding for UUIDs that start
-    with a / or contain //.
+    Percent-encode a meeting UUID, double-encoding when Zoom requires it.
+
+    Zoom mandates double encoding for UUIDs that either start with ``/`` or
+    contain ``//``. Other UUIDs must only be encoded once to remain valid.
+
+    Parameters:
+        uuid (str): Meeting UUID returned by the Zoom API.
+
+    Returns:
+        str: URL-safe representation suitable for path parameters.
     """
     if uuid.startswith("/") or "//" in uuid:
         return _double_urlencode(uuid)
     return quote(uuid, safe="")
-=======
-    """
-    Percent-encode the input string twice for safe inclusion in URLs.
-    
-    Parameters:
-        value (str): The string to be percent-encoded.
-    
-    Returns:
-        double_urlencoded (str): The input string after two rounds of URL percent-encoding.
-    """
-    once = quote(value, safe="")
-    return quote(once, safe="")
->>>>>>> 743c7356
 
 
 class ZoomAPIClient:
@@ -341,22 +342,21 @@
         return recordings
 
     def _fetch_meeting_recording(self, uuid: str) -> dict:
-<<<<<<< HEAD
+        """
+        Retrieve the recordings payload for a specific meeting UUID.
+
+        When Zoom returns an instance UUID, it must be inserted into the URL path
+        with the correct encoding so that both single- and double-encoded values
+        succeed.
+
+        Parameters:
+            uuid (str): Meeting or meeting-instance UUID to fetch recordings for.
+
+        Returns:
+            dict: JSON payload from the Zoom recordings endpoint including
+                `download_access_token` when provided.
+        """
         path = f"meetings/{_encode_uuid(uuid)}/recordings"
-=======
-        """
-        Retrieve the recordings payload for a meeting UUID from the Zoom API.
-        
-        Requests the meeting's recording metadata and includes download access tokens when available.
-        
-        Parameters:
-            uuid (str): Meeting or meeting-instance UUID to fetch recordings for.
-        
-        Returns:
-            dict: JSON payload from the Zoom recordings endpoint containing recording metadata (includes `download_access_token` when provided).
-        """
-        path = f"meetings/{_double_urlencode(uuid)}/recordings"
->>>>>>> 743c7356
         response = self._request(
             "GET",
             path,
