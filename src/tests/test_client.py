--- conflicted
+++ resolved
@@ -335,7 +335,6 @@
         client._ensure_access_token()
 
 
-<<<<<<< HEAD
 def test_concurrent_client_access_is_thread_safe():
     """Ensure the client can be safely used from multiple threads."""
     # Create a client with a token that doesn't expire
@@ -369,7 +368,8 @@
     assert len(errors) == 0, f"Errors occurred: {errors}"
     assert len(results) == 10
     assert all(token == "shared-token" for token in results)
-=======
+
+
 def test_download_file_rejects_non_zoom_host():
     """Ensure download_file refuses non-Zoom domains (SSRF protection)."""
 
@@ -410,29 +410,9 @@
         def __init__(self):
             self.calls = []
 
-        def get(self, url, headers=None, stream=False, **kwargs):
-            self.calls.append((url, headers, stream, kwargs))
-
-            class Response:
-                status_code = 200
-
-                def raise_for_status(self):
-                    return None
-
-                @property
-                def content(self):
-                    return b"test-content"
-
-                def close(self):
-                    pass
-
-                def iter_content(self, chunk_size=None):
-                    yield b"test-content"
-
-            return Response()
-
-        def request(self, *args, **kwargs):
-            raise AssertionError("request should not be called in this test")
+        def request(self, method, url, **kwargs):
+            self.calls.append((method, url, kwargs))
+            return StubResponse(b"test-content")
 
     session = DownloadSession()
     client = ZoomAPIClient(
@@ -455,6 +435,14 @@
         content = client.download_file(url=url)
         assert content == b"test-content"
         assert len(session.calls) > 0
+        method, recorded_url, recorded_kwargs = session.calls[-1]
+        assert method == "GET"
+        assert recorded_url == url
+        headers = recorded_kwargs["headers"]
+        assert headers["Accept"] == "*/*"
+        assert "Content-Type" not in headers
+        assert recorded_kwargs["stream"] is True
+        assert recorded_kwargs["allow_redirects"] is False
 
 
 def test_download_file_with_access_token_validates_host():
@@ -480,5 +468,4 @@
     with pytest.raises(ValueError, match="Refusing to download from non-Zoom host"):
         client.download_file(
             url="https://evil.com/file.mp4", access_token="secret-token"
-        )
->>>>>>> dfe6ffaf
+        )